const express = require("express");
const { body, query } = require("express-validator");
const {
  protect,
  isAdmin,
  isAgent,
  authorize,
  isLeadManager,
  affiliateManager,
} = require("../middleware/auth");
const {
  getLeads,
  getAssignedLeads,
  getLeadById,
  addComment,
  updateLeadStatus,
  getLeadStats,
  assignLeads,
  unassignLeads,
  updateLead,
  createLead,
  deleteLead,
  importLeads,
  injectLead,
  getLeadsForManager,
  getColdLeads,
  updateLeadType,
  bulkDeleteLeads,
<<<<<<< HEAD
  wakeUpSleepingLeads,
=======
  assignClientNetworkToLead,
  getLeadAssignmentHistory,
  getClientNetworkAnalytics,
>>>>>>> 362f8dc7
} = require("../controllers/leads");

const router = express.Router();

// @route   GET /api/leads
// @desc    Get leads with advanced filtering (Admin and Affiliate Manager)
// @access  Private (Admin, Affiliate Manager, Lead Manager)
router.get(
  "/",
  [
    protect,
    authorize("admin", "affiliate_manager", "lead_manager"),
    query("page")
      .optional()
      .isInt({ min: 1 })
      .withMessage("Page must be a positive integer"),
    query("limit")
      .optional()
      .isInt({ min: 1, max: 100 })
      .withMessage("Limit must be between 1 and 100"),
    query("leadType")
      .optional()
      .isIn(["ftd", "filler", "cold", "live"])
      .withMessage("Lead type must be ftd, filler, cold, or live"),
    query("country")
      .optional()
      .trim()
      .isLength({ min: 2 })
      .withMessage("Country must be at least 2 characters"),
    query("isAssigned")
      .optional()
      .isBoolean()
      .withMessage("isAssigned must be a boolean"),
    query("documentStatus")
      .optional()
      .isIn(["good", "ok", "pending"])
      .withMessage("Document status must be good, ok, or pending"),
    query("status")
      .optional()
      .isIn(["active", "contacted", "converted", "inactive"])
      .withMessage("Status must be active, contacted, converted, or inactive"),
    query("order")
      .optional()
      .isIn(["newest", "oldest", "name_asc", "name_desc"])
      .withMessage("Order must be newest, oldest, name_asc, or name_desc"),
    query("orderId")
      .optional()
      .isMongoId()
      .withMessage("Invalid order ID format"),
    query("assignedToMe")
      .optional()
      .isBoolean()
      .withMessage("assignedToMe must be a boolean"),
  ],
  getLeads
);

// @route   GET /api/leads/assigned
// @desc    Get leads assigned to the logged-in agent
// @access  Private (Agent)
router.get(
  "/assigned",
  [
    protect,
    isAgent,
    query("page")
      .optional()
      .isInt({ min: 1 })
      .withMessage("Page must be a positive integer"),
    query("limit")
      .optional()
      .isInt({ min: 1, max: 100 })
      .withMessage("Limit must be between 1 and 100"),
    query("leadType")
      .optional()
      .isIn(["ftd", "filler", "cold", "live"])
      .withMessage("Lead type must be ftd, filler, cold, or live"),
    query("status")
      .optional()
      .isIn(["active", "contacted", "converted", "inactive"])
      .withMessage("Status must be active, contacted, converted, or inactive"),
  ],
  getAssignedLeads
);

// @route   GET /api/leads/stats
// @desc    Get lead statistics
// @access  Private (Admin, Affiliate Manager)
router.get(
  "/stats",
  [protect, authorize("admin", "affiliate_manager")],
  getLeadStats
);

// @route   GET /api/leads/client-network-analytics
// @desc    Get client network assignment analytics
// @access  Private (Admin, Affiliate Manager)
router.get(
  "/client-network-analytics",
  [
    protect,
    authorize("admin", "affiliate_manager"),
    query("orderId")
      .optional()
      .isMongoId()
      .withMessage("Invalid order ID format"),
  ],
  getClientNetworkAnalytics
);

// @route   GET /api/leads/:id
// @desc    Get lead by ID
// @access  Private (Admin or assigned agent)
router.get(
  "/:id",
  [protect, authorize("admin", "affiliate_manager", "agent")],
  getLeadById
);

// @route   PUT /api/leads/:id/comment
// @desc    Add a comment to a specific lead
// @access  Private (All roles)
router.put(
  "/:id/comment",
  [
    protect,
    body("text")
      .trim()
      .notEmpty()
      .isLength({ min: 1, max: 1000 })
      .withMessage(
        "Comment text is required and must be less than 1000 characters"
      ),
  ],
  addComment
);

// @route   PUT /api/leads/:id/status
// @desc    Update lead status
// @access  Private (Admin or assigned agent)
router.put(
  "/:id/status",
  [
    protect,
    authorize("admin", "affiliate_manager", "agent"),
    body("status")
      .isIn(["active", "contacted", "converted", "inactive"])
      .withMessage("Status must be active, contacted, converted, or inactive"),
  ],
  updateLeadStatus
);

// @route   PUT /api/leads/:id/assign-client-network
// @desc    Assign client network to individual lead
// @access  Private (Admin, Affiliate Manager)
router.put(
  "/:id/assign-client-network",
  [
    protect,
    authorize("admin", "affiliate_manager"),
    body("clientNetwork")
      .trim()
      .notEmpty()
      .withMessage("Client network is required"),
    body("clientBroker")
      .optional()
      .trim(),
    body("client")
      .optional()
      .trim(),
  ],
  assignClientNetworkToLead
);

// @route   GET /api/leads/:id/assignment-history
// @desc    Get lead assignment history
// @access  Private (Admin, Affiliate Manager)
router.get(
  "/:id/assignment-history",
  [protect, authorize("admin", "affiliate_manager")],
  getLeadAssignmentHistory
);

// @route   POST /api/leads/assign
// @desc    Manually assign leads to agents
// @access  Private (Admin, Manager)
router.post(
  "/assign",
  [
    protect,
    authorize("admin", "affiliate_manager"),
    body("leadIds")
      .isArray({ min: 1 })
      .withMessage("leadIds must be a non-empty array"),
    body("leadIds.*")
      .isMongoId()
      .withMessage("Each leadId must be a valid MongoDB ObjectId"),
    body("agentId")
      .isMongoId()
      .withMessage("agentId must be a valid MongoDB ObjectId"),
  ],
  assignLeads
);

// @route   POST /api/leads/unassign
// @desc    Unassign leads from agents
// @access  Private (Admin, Manager)
router.post(
  "/unassign",
  [
    protect,
    authorize("admin", "affiliate_manager"),
    body("leadIds")
      .isArray({ min: 1 })
      .withMessage("leadIds must be a non-empty array"),
    body("leadIds.*")
      .isMongoId()
      .withMessage("Each leadId must be a valid MongoDB ObjectId"),
  ],
  unassignLeads
);

// @route   POST /api/leads
// @desc    Create a new lead
// @access  Private (Admin, Affiliate Manager, Lead Manager)
router.post(
  "/",
  [
    protect,
    authorize("admin", "affiliate_manager", "lead_manager"),
    body("firstName")
      .trim()
      .isLength({ min: 2 })
      .withMessage("First name must be at least 2 characters"),
    body("lastName")
      .trim()
      .isLength({ min: 2 })
      .withMessage("Last name must be at least 2 characters"),
    body("gender")
      .optional()
      .isIn(["male", "female", "not_defined"])
      .withMessage("Gender must be male, female, or not_defined"),
    body("newEmail")
      .trim()
      .isEmail()
      .withMessage("Please provide a valid new email"),
    body("oldEmail")
      .optional()
      .custom((value) => {
        // If value is empty string or null/undefined, accept it
        if (!value || value.trim() === "") {
          return true;
        }
        // Otherwise validate email format
        const emailRegex = /^[^\s@]+@[^\s@]+\.[^\s@]+$/;
        if (!emailRegex.test(value)) {
          throw new Error("Please provide a valid old email");
        }
        return true;
      }),
    body("newPhone").trim().notEmpty().withMessage("New phone is required"),
    body("oldPhone").optional().trim(),
    body("country")
      .trim()
      .isLength({ min: 2 })
      .withMessage("Country must be at least 2 characters"),
    body("leadType")
      .isIn(["ftd", "filler", "cold", "live"])
      .withMessage("Invalid lead type"),
    body("sin")
      .optional()
      .trim()
      .custom((value, { req }) => {
        if (req.body.leadType === "ftd" && !value) {
          throw new Error("SIN is required for FTD leads");
        }
        return true;
      }),
  ],
  createLead
);

// @route   PUT /api/leads/:id
// @desc    Update lead information
// @access  Private (Admin, Lead Manager)
router.put("/:id", [protect, authorize("admin", "lead_manager")], updateLead);

// @route   DELETE /api/leads/bulk-delete
// @desc    Delete multiple leads with filtering
// @access  Private (Admin only)
router.delete("/bulk-delete", [
  (req, res, next) => {
    console.log("Bulk delete route hit:", {
      method: req.method,
      path: req.path,
      body: req.body,
      user: req.user ? { id: req.user.id, role: req.user.role } : null
    });
    next();
  },
  protect,
  isAdmin
], bulkDeleteLeads);

// @route   DELETE /api/leads/:id
// @desc    Delete a single lead
// @access  Private (Admin only)
router.delete("/:id", [protect, isAdmin], deleteLead);

// @route   POST /api/leads/import
// @desc    Import leads from CSV file
// @access  Private (Admin, Affiliate Manager, Lead Manager)
router.post(
  "/import",
  [protect, authorize("admin", "affiliate_manager", "lead_manager")],
  importLeads
);

// @route   POST /api/leads/:id/inject
// @desc    Inject a lead into the automation system
// @access  Private (Admin, Affiliate Manager)
router.post(
  "/:id/inject",
  [protect, authorize("admin", "affiliate_manager")],
  injectLead
);

// @route   POST /api/leads/wake-up
// @desc    Wake up sleeping leads
// @access  Private (Admin, Affiliate Manager)
router.post(
  "/wake-up",
  [protect, authorize("admin", "affiliate_manager")],
  wakeUpSleepingLeads
);

module.exports = router;<|MERGE_RESOLUTION|>--- conflicted
+++ resolved
@@ -26,13 +26,10 @@
   getColdLeads,
   updateLeadType,
   bulkDeleteLeads,
-<<<<<<< HEAD
   wakeUpSleepingLeads,
-=======
   assignClientNetworkToLead,
   getLeadAssignmentHistory,
   getClientNetworkAnalytics,
->>>>>>> 362f8dc7
 } = require("../controllers/leads");
 
 const router = express.Router();
