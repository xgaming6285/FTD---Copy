--- conflicted
+++ resolved
@@ -2125,7 +2125,6 @@
         const output = data.toString();
         console.log(`[PYTHON STDOUT] ${output}`);
         stdoutData += output;
-<<<<<<< HEAD
 
         // Check for proxy expiration messages
         if (output.includes("PROXY_EXPIRED:")) {
@@ -2141,8 +2140,6 @@
             }
           }
         }
-=======
->>>>>>> 044b3c2a
       });
 
       pythonProcess.stderr.on("data", (data) => {
