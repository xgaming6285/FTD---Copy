--- conflicted
+++ resolved
@@ -1899,15 +1899,10 @@
     const DeviceAssignmentService = require("../services/deviceAssignmentService");
     const ProxyManagementService = require("../services/proxyManagementService");
 
-<<<<<<< HEAD
-    // Get order details to check client network
+    // Get order details with injection settings
     const order = await Order.findById(orderId).populate(
       "selectedClientNetwork"
     );
-=======
-    // Get order details with injection settings
-    const order = await Order.findById(orderId).populate('selectedClientNetwork');
->>>>>>> b8f7a3ca
 
     console.log(
       `[DEBUG] Order selectedClientNetwork: ${
@@ -1921,17 +1916,11 @@
     );
 
     // Check if lead has already been successfully injected for this order
-<<<<<<< HEAD
     const existingAssignment = lead.clientNetworkHistory.find(
       (history) =>
         history.orderId &&
         history.orderId.toString() === orderId.toString() &&
         history.injectionStatus === "successful"
-=======
-    const existingAssignment = lead.clientBrokerHistory.find(
-      history => history.orderId && history.orderId.toString() === orderId.toString() &&
-        history.injectionStatus === 'successful'
->>>>>>> b8f7a3ca
     );
 
     if (existingAssignment) {
@@ -1944,13 +1933,9 @@
 
     // Wake up the lead if it's sleeping
     if (lead.brokerAvailabilityStatus === "sleep") {
-<<<<<<< HEAD
       console.log(
         `[DEBUG] Waking up sleeping lead ${lead._id} for auto-broker assignment`
       );
-=======
-      console.log(`[DEBUG] Waking up sleeping lead ${lead._id} for injection`);
->>>>>>> b8f7a3ca
       lead.wakeUp();
       await lead.save();
     }
@@ -1959,41 +1944,63 @@
     if (!lead.fingerprint) {
       try {
         console.log(`[DEBUG] Assigning device fingerprint to lead ${lead._id}`);
-        
+
         const deviceConfig = order.injectionSettings?.deviceConfig || {};
-        let deviceType = 'android'; // Default device type
-        
+        let deviceType = "android"; // Default device type
+
         // Determine device type based on configuration
-        if (deviceConfig.selectionMode === 'bulk' && deviceConfig.bulkDeviceType) {
+        if (
+          deviceConfig.selectionMode === "bulk" &&
+          deviceConfig.bulkDeviceType
+        ) {
           deviceType = deviceConfig.bulkDeviceType;
-        } else if (deviceConfig.selectionMode === 'individual' && deviceConfig.individualAssignments) {
+        } else if (
+          deviceConfig.selectionMode === "individual" &&
+          deviceConfig.individualAssignments
+        ) {
           const assignment = deviceConfig.individualAssignments.find(
-            assign => assign.leadId.toString() === lead._id.toString()
+            (assign) => assign.leadId.toString() === lead._id.toString()
           );
           if (assignment) {
             deviceType = assignment.deviceType;
           }
-        } else if (deviceConfig.selectionMode === 'ratio' && deviceConfig.deviceRatio) {
+        } else if (
+          deviceConfig.selectionMode === "ratio" &&
+          deviceConfig.deviceRatio
+        ) {
           // For ratio mode, we'll let the service handle it in batch
           // For now, use random selection
           const availableTypes = Object.keys(deviceConfig.deviceRatio).filter(
-            type => deviceConfig.deviceRatio[type] > 0
+            (type) => deviceConfig.deviceRatio[type] > 0
           );
           if (availableTypes.length > 0) {
-            deviceType = availableTypes[Math.floor(Math.random() * availableTypes.length)];
+            deviceType =
+              availableTypes[Math.floor(Math.random() * availableTypes.length)];
           }
         } else {
           // Random selection from available types
-          const availableTypes = deviceConfig.availableDeviceTypes || ['windows', 'android', 'ios', 'mac', 'linux'];
-          deviceType = availableTypes[Math.floor(Math.random() * availableTypes.length)];
+          const availableTypes = deviceConfig.availableDeviceTypes || [
+            "windows",
+            "android",
+            "ios",
+            "mac",
+            "linux",
+          ];
+          deviceType =
+            availableTypes[Math.floor(Math.random() * availableTypes.length)];
         }
-        
+
         await lead.assignFingerprint(deviceType, order.requester);
         await lead.save();
-        
-        console.log(`[DEBUG] Assigned ${deviceType} device to lead ${lead._id}`);
+
+        console.log(
+          `[DEBUG] Assigned ${deviceType} device to lead ${lead._id}`
+        );
       } catch (error) {
-        console.error(`[ERROR] Failed to assign device fingerprint to lead ${lead._id}:`, error);
+        console.error(
+          `[ERROR] Failed to assign device fingerprint to lead ${lead._id}:`,
+          error
+        );
         // Continue with injection using default fingerprint
       }
     }
@@ -2001,19 +2008,21 @@
     // Assign proxy for this lead
     let proxyConfig = null;
     try {
-      console.log(`[DEBUG] Assigning proxy to lead ${lead._id} for country ${lead.country}`);
-      
+      console.log(
+        `[DEBUG] Assigning proxy to lead ${lead._id} for country ${lead.country}`
+      );
+
       const proxyResults = await ProxyManagementService.assignProxiesToLeads(
-        [lead], 
-        order.injectionSettings?.proxyConfig || {}, 
+        [lead],
+        order.injectionSettings?.proxyConfig || {},
         order.requester
       );
-      
+
       if (proxyResults.successful.length > 0) {
         const proxyAssignment = proxyResults.successful[0];
         const Proxy = require("../models/Proxy");
         const proxy = await Proxy.findById(proxyAssignment.proxyId);
-        
+
         if (proxy) {
           proxyConfig = {
             server: proxy.config.server,
@@ -2021,16 +2030,21 @@
             password: proxy.config.password,
             host: proxy.config.host,
             port: proxy.config.port,
-            country: proxy.country
+            country: proxy.country,
           };
-          console.log(`[DEBUG] Assigned proxy ${proxy.proxyId} to lead ${lead._id}`);
+          console.log(
+            `[DEBUG] Assigned proxy ${proxy.proxyId} to lead ${lead._id}`
+          );
         }
       } else {
         console.error(`[ERROR] Failed to assign proxy to lead ${lead._id}`);
         return false;
       }
     } catch (error) {
-      console.error(`[ERROR] Error assigning proxy to lead ${lead._id}:`, error);
+      console.error(
+        `[ERROR] Error assigning proxy to lead ${lead._id}:`,
+        error
+      );
       return false;
     }
 
@@ -2052,12 +2066,17 @@
             timezone: fingerprint.timezone,
             plugins: fingerprint.plugins,
             mobile: fingerprint.mobile,
-            additional: fingerprint.additional
+            additional: fingerprint.additional,
           };
-          console.log(`[DEBUG] Using fingerprint ${fingerprint.deviceId} for lead ${lead._id}`);
+          console.log(
+            `[DEBUG] Using fingerprint ${fingerprint.deviceId} for lead ${lead._id}`
+          );
         }
       } catch (error) {
-        console.error(`[ERROR] Failed to get fingerprint for lead ${lead._id}:`, error);
+        console.error(
+          `[ERROR] Failed to get fingerprint for lead ${lead._id}:`,
+          error
+        );
       }
     }
 
@@ -2070,39 +2089,35 @@
         email: lead.newEmail,
         phone: lead.newPhone,
         country: lead.country,
-        country_code: lead.prefix || "1"
+        country_code: lead.prefix || "1",
       },
       proxyConfig: proxyConfig,
       fingerprintConfig: fingerprintConfig,
-      targetUrl: "https://ftd-copy.vercel.app/landing"
+      targetUrl: "https://ftd-copy.vercel.app/landing",
     };
 
-<<<<<<< HEAD
     const scriptPath = path.resolve(
-      path.join(__dirname, "..", "..", "injector_playwright.py")
+      path.join(__dirname, "..", "..", "enhanced_injector_playwright.py")
     );
-=======
-    const scriptPath = path.resolve(path.join(__dirname, '..', '..', 'enhanced_injector_playwright.py'));
->>>>>>> b8f7a3ca
 
     console.log(`[DEBUG] Script path: ${scriptPath}`);
-    console.log(`[DEBUG] Enhanced injection data: ${JSON.stringify(enhancedInjectionData, null, 2)}`);
+    console.log(
+      `[DEBUG] Enhanced injection data: ${JSON.stringify(
+        enhancedInjectionData,
+        null,
+        2
+      )}`
+    );
     console.log(`[DEBUG] Working directory: ${process.cwd()}`);
 
     return new Promise((resolve, reject) => {
-<<<<<<< HEAD
       const pythonProcess = spawn(
         "python",
-        [scriptPath, JSON.stringify(leadData)],
+        [scriptPath, JSON.stringify(enhancedInjectionData)],
         {
           cwd: path.resolve(path.join(__dirname, "..", "..")), // Set working directory to project root
         }
       );
-=======
-      const pythonProcess = spawn("python", [scriptPath, JSON.stringify(enhancedInjectionData)], {
-        cwd: path.resolve(path.join(__dirname, '..', '..')) // Set working directory to project root
-      });
->>>>>>> b8f7a3ca
 
       let stdoutData = "";
       let stderrData = "";
@@ -2126,12 +2141,17 @@
 
         // Complete proxy assignment regardless of success/failure
         try {
-          const status = code === 0 ? 'completed' : 'failed';
+          const status = code === 0 ? "completed" : "failed";
           lead.completeProxyAssignment(orderId, status);
           await lead.save();
-          console.log(`[DEBUG] Marked proxy assignment as ${status} for lead ${lead._id}`);
+          console.log(
+            `[DEBUG] Marked proxy assignment as ${status} for lead ${lead._id}`
+          );
         } catch (error) {
-          console.error(`[ERROR] Failed to complete proxy assignment for lead ${lead._id}:`, error);
+          console.error(
+            `[ERROR] Failed to complete proxy assignment for lead ${lead._id}:`,
+            error
+          );
         }
 
         if (code === 0) {
@@ -2177,7 +2197,7 @@
               );
 
               // Update injection status in client broker history
-              lead.updateInjectionStatus(orderId, 'successful', finalDomain);
+              lead.updateInjectionStatus(orderId, "successful", finalDomain);
               await lead.save();
 
               // Update broker assignment count
@@ -2185,35 +2205,27 @@
                 $inc: { "injectionProgress.brokersAssigned": 1 },
               });
             } catch (error) {
-<<<<<<< HEAD
               console.error(
                 `[ERROR] Failed to assign client broker for domain ${finalDomain}:`,
                 error
               );
-=======
-              console.error(`[ERROR] Failed to assign client broker for domain ${finalDomain}:`, error);
               // Mark injection as failed in client broker history
-              lead.updateInjectionStatus(orderId, 'failed');
+              lead.updateInjectionStatus(orderId, "failed");
               await lead.save();
-              
->>>>>>> b8f7a3ca
+
               // Mark order as needing manual broker assignment if auto-assignment fails
               await Order.findByIdAndUpdate(orderId, {
                 "injectionProgress.brokerAssignmentPending": true,
               });
             }
           } else {
-<<<<<<< HEAD
             console.warn(
               `[WARN] No final domain found in output, marking for manual broker assignment`
             );
-=======
-            console.warn(`[WARN] No final domain found in output, marking for manual broker assignment`);
             // Mark injection as failed in client broker history
-            lead.updateInjectionStatus(orderId, 'failed');
+            lead.updateInjectionStatus(orderId, "failed");
             await lead.save();
-            
->>>>>>> b8f7a3ca
+
             // Mark order as needing broker assignment
             await Order.findByIdAndUpdate(orderId, {
               "injectionProgress.brokerAssignmentPending": true,
@@ -2223,23 +2235,22 @@
           await updateOrderInjectionProgress(orderId, 0, 1); // Add 1 successful injection
           resolve(true);
         } else {
-<<<<<<< HEAD
           console.error(
             `Failed to inject lead ${lead._id} for order ${orderId}:`,
             stderrData
           );
-=======
-          console.error(`Failed to inject lead ${lead._id} for order ${orderId}:`, stderrData);
-          
+
           // Mark injection as failed in client broker history
           try {
-            lead.updateInjectionStatus(orderId, 'failed');
+            lead.updateInjectionStatus(orderId, "failed");
             await lead.save();
           } catch (error) {
-            console.error(`[ERROR] Failed to update injection status for lead ${lead._id}:`, error);
+            console.error(
+              `[ERROR] Failed to update injection status for lead ${lead._id}:`,
+              error
+            );
           }
-          
->>>>>>> b8f7a3ca
+
           await updateOrderInjectionProgress(orderId, 1, 0); // Add 1 failed injection
           resolve(false);
         }
